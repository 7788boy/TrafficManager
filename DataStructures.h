--- conflicted
+++ resolved
@@ -33,24 +33,7 @@
 using TimeInstance = chr::time_point<chr::system_clock, chr::nanoseconds>;
 using TLS = carla::rpc::TrafficLightState;
 
-<<<<<<< HEAD
-struct MTS_Leader{
-  boost::optional<ActorId> main_leader;
-  boost::optional<ActorId> potential_leader;
-  boost::optional<ActorId> pre_main_leader;
-  boost::optional<ActorId> pre_potential_leader;
-};
-
-struct MTS_Neighbor{
-  
-  bool updated;
-  std::vector< ActorId > vehicles;
-};
-
-enum class Direction : short
-=======
 struct MTS_Leader
->>>>>>> 34ea63e1
 {
   boost::optional<ActorId> MainLeader;
   boost::optional<ActorId> PotentialLeader;
@@ -68,27 +51,29 @@
 
 struct MTS_Region
 {
-    float leftBorder;
-    float rightBorder;
-    float offset;
-    float width;
-    float maxPassingSpeed;
-    float gap;
-    float safety;
-    ActorId leftBorderVehicle, rightBorderVehicle;
-    std::vector< ActorId > frontVehicles;
-    std::vector< ActorId > rearVehicles;
-    float preference;
+  float leftBorder;
+  float rightBorder;
+  cg::Location location;
+  //cg::Rotation rotation;
+  float width;
+  float maxPassingSpeed;
+  float gap;
+  float safety;
+  boost::optional<ActorId> leftBorderVehicle, rightBorderVehicle;
+  std::vector<boost::optional<ActorId>> frontVehicles;
+  std::vector<boost::optional<ActorId>> rearVehicles;
+  float preference;
 };
 
-struct MTS_SituationData {
-  MTS_Neighbor* mNeighbor;
-  std::vector<MTS_Region>	mRegion;
-  MTS_Region mCurrentRegion;
-  bool mSpaceOriented;
-  //MTS_Lane* mLane;
-  //MTS_Edge* mEdge;
+struct MTS_SituationData 
+{
+  std::vector<MTS_Region>	CandidateRegions;
+  MTS_Region CurrentRegion;
+  bool SpaceOriented = false;
   float safety;
+  // MTS_Lane* mLane;
+  // MTS_Edge* mEdge;
+  // MTS_Neighbor* mNeighbor;
 };
 
 struct LocalizationData {
@@ -98,8 +83,7 @@
 
   MTS_Leader leader;
   MTS_Neighbor neighbor;
-  MTS_Region region;
-
+  MTS_SituationData situation;
 };
 using LocalizationFrame = std::vector<LocalizationData>;
 
