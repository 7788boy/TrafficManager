--- conflicted
+++ resolved
@@ -193,6 +193,7 @@
   {
     DrawLeader(actor_id, output);
     DrawNeighbor(actor_id, output);
+    DrawRegion(actor_id, output);
   }
 }
 
@@ -417,69 +418,36 @@
     color = {0u, 0u, 0u};
   }
 }
-
-<<<<<<< HEAD
+/**MTS SECTION**/
 void LocalizationStage::DrawLeader(ActorId actor_id, LocalizationData &output)
 {
-  cg::Location actor_location = simulation_state.GetLocation(actor_id);
-  actor_location.z += 3.0f;
-  cc::DebugHelper::Color color_ego {255u, 0u, 0u};
-  cc::DebugHelper::Color color_main_leader {0u, 255u, 0u};
-  cc::DebugHelper::Color color_potential_leader {0u, 0u, 255u};
-=======
-/************************
-********MTS DEBUG********
-************************/
-
-void LocalizationStage::DrawLeader(ActorId actor_id, LocalizationData &output)
-{
   cg::Vector3D box_size(0.3f,0.3f,0.3f);
-  
   cg::Location actor_location = simulation_state.GetLocation(actor_id);
   cg::Rotation actor_rotation = simulation_state.GetRotation(actor_id);
   actor_location.z += 3.0f;
   cc::DebugHelper::Color color_ego {255u, 0u, 0u};
   debug_helper.DrawBox( cg::BoundingBox(actor_location, box_size), actor_rotation, 0.1f, color_ego, 0.01f, true);
   
->>>>>>> 34ea63e1
   //Draw range line
-  const cg::Vector3D actor_heading = simulation_state.GetHeading(actor_id);
-  cg::Vector3D actor_heading_unit = actor_heading.MakeUnitVector();
-  cg::Location actor_location_end = actor_location + cg::Location(actor_heading_unit *= MAX_OBSERVING_DISTANCE);
-<<<<<<< HEAD
-  debug_helper.DrawLine(actor_location, actor_location_end, 0.1f, color_ego, 0.2f, true);
-  // debug_helper.DrawPoint(actor_location, 1.0f, color_ego, 0.1, true);
-  debug_helper.DrawBox( cg::BoundingBox(actor_location, cg::Vector3D(0.3,0.3,0.3)), simulation_state.GetRotation(actor_id), 0.1f, color_ego, 0.2f, true);
-  if(output.leader.main_leader)
-=======
-  debug_helper.DrawLine(actor_location, actor_location_end, 0.1f, color_ego, 0.3f, true);
+  //const cg::Vector3D actor_heading = simulation_state.GetHeading(actor_id);
+  //cg::Vector3D actor_heading_unit = actor_heading.MakeUnitVector();
+  //cg::Location actor_location_end = actor_location + cg::Location(actor_heading_unit *= MAX_OBSERVING_DISTANCE);
+  //debug_helper.DrawLine(actor_location, actor_location_end, 0.1f, color_ego, 0.3f, true);
 
   if(output.leader.MainLeader)
->>>>>>> 34ea63e1
   {
     cg::Location first_location = simulation_state.GetLocation(output.leader.MainLeader.get());
     first_location.z += 3.0f;
-<<<<<<< HEAD
-    //debug_helper.DrawPoint(first_location, 0.1f, color_main_leader, 0.1, true);
-    debug_helper.DrawBox( cg::BoundingBox(first_location, cg::Vector3D(0.3,0.3,0.3)), simulation_state.GetRotation(actor_id), 0.1f, color_main_leader, 0.2f, true);
-    }
-  if(output.leader.potential_leader)
-=======
     cc::DebugHelper::Color color_main_leader {0u, 255u, 0u}; //Green
-    debug_helper.DrawBox( cg::BoundingBox(first_location, box_size), actor_rotation, 0.1f, color_main_leader, 0.01f, true);
+    debug_helper.DrawBox(cg::BoundingBox(first_location, box_size), actor_rotation, 0.1f, color_main_leader, 0.01f, true);
     }
 
   if(output.leader.PotentialLeader)
->>>>>>> 34ea63e1
   { 
     cg::Location second_location = simulation_state.GetLocation(output.leader.PotentialLeader.get());
     second_location.z += 3.0f;
-<<<<<<< HEAD
-    //debug_helper.DrawPoint(second_location, 1.0f, color_potential_leader, 0.1, true);
-    debug_helper.DrawBox( cg::BoundingBox(second_location, cg::Vector3D(0.3,0.3,0.3)), simulation_state.GetRotation(actor_id), 0.1f, color_potential_leader, 0.2f, true);
-=======
     cc::DebugHelper::Color color_potential_leader {0u, 0u, 255u}; //Blue
-    debug_helper.DrawBox( cg::BoundingBox(second_location, box_size), actor_rotation, 0.1f, color_potential_leader, 0.01f, true);
+    debug_helper.DrawBox(cg::BoundingBox(second_location, box_size), actor_rotation, 0.1f, color_potential_leader, 0.01f, true);
   }
 }
 
@@ -510,7 +478,6 @@
     right_front_location.z += 3.0f;
     cc::DebugHelper::Color color_right_front {0u, 0u, 0u}; //Black
     debug_helper.DrawBox( cg::BoundingBox(right_front_location, box_size), actor_rotation, 0.1f, color_right_front, 0.3f, true);
->>>>>>> 34ea63e1
   }
 
   if(output.neighbor.LeftFrontVehicle)
@@ -539,10 +506,18 @@
 
 }
 
-
-/************************
-*******MTS SECTION*******
-************************/
+void LocalizationStage::DrawRegion(ActorId actor_id, LocalizationData &output)
+{
+  for(auto &region : output.situation.CandidateRegions)
+  {
+    cg::Vector3D box_size(region.gap / 2.0f, region.width / 2.0f, 0.0f);
+    cg::Location location = region.location;
+    cg::Rotation rotation = simulation_state.GetRotation(actor_id);
+    location.z += 0.5f;
+    cc::DebugHelper::Color color {255u, 0u, 0u};
+    debug_helper.DrawBox(cg::BoundingBox(location, box_size), rotation, 0.1f, color, 0.3f, true);
+  }
+}
 
 // Merge update leader, left, right, surround
 void LocalizationStage::MTSUpdate(const unsigned long index)
@@ -603,11 +578,11 @@
 
     float target_distance = actor_location.Distance(target_location);
 
-    float target_half_length = simulation_state.GetDimensions(target_id).x;
+    //float target_half_length = simulation_state.GetDimensions(target_id).x;
     float target_half_width = simulation_state.GetDimensions(target_id).y;
     
-    bool isLateralOverlapped = std::abs(target_local_location_y) < (actor_half_width + target_half_width) ? true : false ;
-    bool isLongitudinalOverlapped = std::abs(target_local_location_x) < (actor_half_length + target_half_length) ? true : false ;
+    bool isLateralOverlapped = std::abs(target_local_location_y) < (actor_half_width + target_half_width) ? true : false;
+    bool isLongitudinalOverlapped = std::abs(target_local_location_x) < (actor_half_length) ? true : false; //  + target_half_length
     bool isFront = target_local_location_x > 0.0f ? true : false ; //REAR is false
     bool isRight = target_local_location_y > 0.0f ? true : false ; //LEFT is false
 
@@ -671,6 +646,87 @@
 
   }//for-loop
 
+  //Current region.
+  SimpleWaypointPtr current_waypoint = local_map->GetWaypoint(actor_location);
+  // MTS_Region current_region = GetRegion(actor_id, main_leader, current_waypoint, 0.0); // middle direction = 0
+  MTS_Region current_region;
+  float lane_width = float(current_waypoint->GetWaypoint()->GetLaneWidth());
+  float half_lane_width = lane_width / 2.0f;
+  
+  float gap = MAX_OBSERVING_DISTANCE;
+  float maxSpeed = simulation_state.GetSpeedLimit(actor_id);
+  if(main_leader)
+  {
+    gap = GetGap(actor_id, main_leader.get());
+    maxSpeed = std::min(simulation_state.GetVelocity(main_leader.get()).Length(), maxSpeed); // local
+  }
+  current_region.gap = gap;
+  current_region.maxPassingSpeed = maxSpeed;
+
+  cg::Location target = cg::Location(gap / 2.0f + actor_half_length, 0.0f, 0.0f);
+  target = LocalToGlobal(actor_id, target);
+  
+  current_region.location = target;//current_waypoint->GetLocation(); //now is global, need to trans to local?
+  current_region.leftBorder = current_region.location.y - half_lane_width; //
+  current_region.rightBorder = current_region.location.y + half_lane_width; // 
+  current_region.width = lane_width;
+  current_region.leftBorderVehicle = leftVeh; 
+  current_region.rightBorderVehicle = rightVeh;
+
+  //Left region.
+  SimpleWaypointPtr left_lane = current_waypoint->GetLeftWaypoint(); 
+  MTS_Region left_region;
+
+  if(left_lane)
+  {  
+    //left_region = GetRegion(actor_id, leftFrontVeh, left_lane, -1.0); // left direction = -1
+    float left_gap = MAX_OBSERVING_DISTANCE;
+    float left_max_speed = maxSpeed;
+    if(leftFrontVeh)
+    {
+      left_gap = GetGap(actor_id, leftFrontVeh.get());
+      left_max_speed = simulation_state.GetVelocity(leftFrontVeh.get()).Length();
+    }
+    left_region.gap = left_gap;
+    left_region.maxPassingSpeed = left_max_speed;
+
+    cg::Location left_target = cg::Location(left_gap / 2.0f + actor_half_length, -lane_width, 0.0f);
+    left_target = LocalToGlobal(actor_id, left_target);
+    left_region.location = left_target; //left_lane->GetLocation(); //offset -> location
+    left_region.leftBorder = left_region.location.y - half_lane_width;
+    left_region.rightBorder = left_region.location.y + half_lane_width;
+    left_region.width = lane_width;
+    left_region.rightBorderVehicle = actor_id;
+  }
+  
+  //Right region.
+  SimpleWaypointPtr right_lane = current_waypoint->GetRightWaypoint();
+  MTS_Region right_region;
+
+  if(right_lane)
+  {  
+    //right_region = GetRegion(actor_id, rightFrontVeh, right_lane, 1.0); // right direction = 1
+    float right_gap = MAX_OBSERVING_DISTANCE;
+    float right_max_speed = maxSpeed;
+
+    if(rightFrontVeh)
+    {
+      right_gap = GetGap(actor_id, rightFrontVeh.get());
+      right_max_speed = simulation_state.GetVelocity(rightFrontVeh.get()).Length();
+    }
+    right_region.gap = right_gap;
+    right_region.maxPassingSpeed = right_max_speed;
+
+    cg::Location right_target = cg::Location(right_gap / 2.0f + actor_half_length, lane_width, 0.0f);
+    right_target = LocalToGlobal(actor_id, right_target);
+
+    right_region.location = right_target;//left_lane->GetLocation(); //local
+    right_region.leftBorder = right_region.location.y - half_lane_width;
+    right_region.rightBorder = right_region.location.y + half_lane_width;
+    right_region.width = lane_width;
+    right_region.leftBorderVehicle = actor_id;
+  }
+
   //Store final result
   LocalizationData &output = output_array.at(index);
   output.leader.MainLeader = main_leader;
@@ -681,9 +737,680 @@
   output.neighbor.RightFrontVehicle = rightFrontVeh;
   output.neighbor.LeftRearVehicle = leftRearVeh;
   output.neighbor.RightRearVehicle = rightRearVeh;
-  
-}
-
+  output.situation.CurrentRegion = current_region;
+  output.situation.CandidateRegions.push_back(current_region);
+  output.situation.CandidateRegions.push_back(left_region);
+  output.situation.CandidateRegions.push_back(right_region);
+}
+
+MTS_Region LocalizationStage::GetRegion(ActorId actor_id,  boost::optional<ActorId> target_id, SimpleWaypointPtr target_waypoint, float direction)
+{
+  MTS_Region tmp_region;
+  
+  float gap = MAX_OBSERVING_DISTANCE;
+  float max_speed = simulation_state.GetSpeedLimit(actor_id);
+  if(target_id.get())
+  {
+    gap = GetGap(actor_id, target_id.get());
+    max_speed = std::min(simulation_state.GetVelocity(target_id.get()).Length(), max_speed);
+  }
+  tmp_region.gap = gap;
+  tmp_region.maxPassingSpeed = max_speed;
+
+  float actor_half_length = simulation_state.GetDimensions(actor_id).x;
+  float lane_width = float(target_waypoint->GetWaypoint()->GetLaneWidth());
+  float half_lane_width = lane_width / 2.0f;
+  cg::Location center = LocalToGlobal(actor_id, cg::Location(gap / 2.0f + actor_half_length, direction * lane_width, 0.0f));
+  tmp_region.location = center;
+  tmp_region.leftBorder = tmp_region.location.y - half_lane_width;
+  tmp_region.rightBorder = tmp_region.location.y + half_lane_width;
+  tmp_region.width = lane_width;
+
+  return tmp_region;
+}
+
+// Transform
+std::array<float, 4> LocalizationStage::GlobalToLocal(ActorId actor_id, cg::Location location)
+{
+  //use actor_id to get transform matrix(actor as origin of coordinate)
+  cg::Location actor_location = simulation_state.GetLocation(actor_id);
+  cg::Rotation actor_rotation = simulation_state.GetRotation(actor_id);
+  cg::Transform transform(actor_location, actor_rotation);
+  std::array<float, 16> M_inv = transform.GetInverseMatrix(); // world to local
+  std::array<float, 4> global_location = {location.x, location.y, location.z, 1.0f};
+  
+  return matrixMultiply(M_inv, global_location);
+}
+
+cg::Location LocalizationStage::LocalToGlobal(ActorId actor_id, cg::Location local_location)
+{
+  cg::Location actor_location = simulation_state.GetLocation(actor_id);
+  cg::Rotation actor_rotation = simulation_state.GetRotation(actor_id);
+  cg::Transform transform(actor_location, actor_rotation);
+  std::array<float, 16> M = transform.GetMatrix(); // local to world
+  std::array<float, 4> temp_location = {local_location.x, local_location.y, local_location.z, 1.0f};
+  std::array<float, 4> result = matrixMultiply(M, temp_location);
+  cg::Location global_location = cg::Location(result[0], result[1], result[2]);
+  return global_location;
+}
+
+std::array<float, 4> LocalizationStage::matrixMultiply(std::array<float, 16> M, std::array<float, 4> V)
+{
+  std::array<float, 4> result;
+  for(size_t i=0; i < V.size(); i++ ){ // should check column or row major
+    result[i]= M[4*i] * V[0] + M[4*i+1] * V[1] + M[4*i+2] * V[2] + M[4*i+3] * V[3];
+  }
+  return result;
+}
+
+float LocalizationStage::GetGap(ActorId actor_id, ActorId target_id)
+{
+	float halfPredLen = simulation_state.GetDimensions(target_id).x; //pred->getCurrentController()->getLength() / 2.0f;
+	float halfVehLen = simulation_state.GetDimensions(actor_id).x; //getLength() / 2.0f;
+	float relativeOffset = GetRelativeOffset(actor_id, target_id);
+	float gap = relativeOffset - (halfPredLen + halfVehLen);
+	
+	return gap;
+}
+
+float LocalizationStage::GetRelativeOffset(ActorId actor_id, ActorId target_id)
+{
+  cg::Location target_location = simulation_state.GetLocation(target_id);
+  std::array<float, 4> result = GlobalToLocal(actor_id, target_location);
+  return result[0];
+} 
+
+/*
+// Region
+void LocalizationStage::UpdateRegion(ActorId actor_id)
+{
+  // for( int i=0;i<mRegion.size();++i )
+  // {
+  //   mRegion[i].frontVehicles.clear();
+  //   mRegion[i].rearVehicles.clear();
+  // }
+  const cg::Location vehicle_location = simulation_state.GetLocation(actor_id);
+  SimpleWaypointPtr current_waypoint = local_map->GetWaypoint(vehicle_location);
+
+  localization.situation.CandidateRegions.clear();
+  localization.situation.CurrentRegion.clear();
+
+  // if(!localization.situation.SpaceOriented) // mSubject->getVehicleType()->getTypeCode() != 2 )
+  // {
+    UpdateCurrentRegion(actor_id, current_waypoint, localization.situation.CurrentRegion);
+    FindLane(actor_id, current_waypoint, localization.situation.CandidateRegions);
+  // }
+  // else
+  // {
+  //   if(!this->mSubject->needTocutIn) // 
+  //   {
+  //     UpdateBaseSpaceRegion(actor_id, localization.neighbor.LeftVehicle, localization.neighbor.RightVehicle); //mSubject->getLeftVehicle() , mSubject->getRightVehicle() );
+  //     FindSpace(actor_id , pred , localization.situation.CandidateRegions );
+  //   }
+  //   else
+  //   {
+  //     UpdateCurrentRegion(actor_id, current_waypoint, localization.situation.CurrentRegion);
+  //     FindLane(actor_id, current_waypoint, localization.situation.CandidateRegions);
+  //   }
+  // }
+}
+
+void LocalizationStage::UpdateCurrentRegion(const ActorId actor_id, SimpleWaypointPtr current_waypoint, MTS_Region &current_region)
+{
+  float gap = GetGapToStopLine();
+  ActorId leader = localization.leader.MainLeader;
+  if(leader)
+    gap = GetGap(actor_id, leader);
+
+  float half_lane_width = current_waypoint->GetLaneWidth() / 2.0f; //lane->getWidth()/2.0f;
+
+  current_region.gap = gap;
+  current_region.offset = current_waypoint.GetLocation().y; //local //lane->getCentralOffset();
+  current_region.leftBorder = current_region.offset - half_lane_width;
+  current_region.rightBorder = current_region.offset + half_lane_width;
+  current_region.width = 2.0f * half_lane_width;
+
+  float maxSpeed = std::min(simulation_state.GetSpeedLimit(actor_id);, GetDesiredSpeed());
+  
+  if(leader)
+    maxSpeed = std::min(simulation_state.GetVelocity(leader).x, maxSpeed); // local
+  
+  current_region.maxPassingSpeed = maxSpeed;
+}
+ 
+void LocalizationStage::FindLane(const ActorId actor_id, SimpleWaypointPtr current_waypoint, std::vector< MTS_Region > &result )
+{
+  MTS_Region temp_region;
+
+  SimpleWaypointPtr left_lane = current_waypoint.GetLeftWaypoint(); //veh->getLane()->getLeftLane();
+  SimpleWaypointPtr right_lane = current_waypoint.GetRightWaypoint();//veh->getLane()->getRightLane();
+
+  result.push_back(localization.situation.CurrentRegion);
+
+  temp_region = SetLaneRegion(actor_id, current_waypoint);
+  result.push_back(temp_region);
+  if(left_lane)
+  {
+    temp_region = SetLaneRegion(actor_id, left_lane);
+    result.push_back(temp_region);
+  }
+  
+  if(right_lane)
+  {
+    temp_region = SetLaneRegion(actor_id, right_lane);
+    result.push_back(temp_region);
+  }
+}
+
+MTS_Region LocalizationStage::SetLaneRegion(const ActorId actor_id, const  SimpleWaypointPtr *lane )
+{
+  MTS_Region result_region;
+  //MTS_VehicleController *vehController =  veh->getVehicleController();
+  float half_lane_width = lane->GetLaneWidth() / 2.0f;
+
+  result_region.offset = lane->GetLocation().y; //local
+  result_region.leftBorder = result_region.offset - half_lane_width;
+  result_region.rightBorder = result_region.offset + half_lane_width;
+  result_region.width = 2.0f * half_lane_width;
+  result_region.leftBorderVehicle = output.neighbor.LeftVehicle; //((MTS_Vehicle *)veh)->getLeftVehicle();
+  result_region.rightBorderVehicle = output.neighbor.RightVehicle; //((MTS_Vehicle *)veh)->getRightVehicle();
+
+  
+  float minGap = lane->getLength();
+  if(output.neighbor.LeftFrontVehicle)
+  {
+    minGap = GetGap(actor_id, output.neighbor.LeftFrontVehicle)
+  }
+  result_region.gap = minGap;
+
+  float maxSpeed = std::min(lane->getMaxPassingSpeed(), GetDesiredSpeed());
+  if(output.neighbor.LeftFrontVehicle)
+  {
+    maxSpeed = simulation_state.GetVelocity(output.neighbor.LeftFrontVehicle).x;
+  }
+  result_region.maxPassingSpeed = maxSpeed;
+
+  // float minOffset = simulation_state.GetLocation(actor_id).x + simulation_state.GetDimensions(actor_id).x;//veh->getOffset() + vehController->getLength() / 2.0f;
+  // float maxOffset = minOffset + 500.0f;
+  // std::vector< MTS_Vehicle* > predVeh;
+  // lane->getVehicleInBlock( minOffset , maxOffset , predVeh );
+  // float predVehSize = predVeh.size();
+
+  // for( int i = 0 ; i < predVehSize ; ++i )
+  // {
+  //   float offset = predVeh[i]->getOffset() - predVeh[i]->getVehicleController()->getLength()/2.0f;
+  //   if( offset > minOffset && offset < minGap ) 
+  //   {
+  //     minGap = offset;
+  //     maxSpeed = predVeh[i]->getCurrentSpeed();
+  //   }
+  // }
+
+  // cause we have only one left front vehicle now.
+
+  //minGap -= minOffset;
+  
+  return resultSpace;
+}
+
+
+float LocalizationStage::GetGapToStopLine() const
+{
+  float half_veh_len = simulation_state.GetDimensions(actor_id).x;
+  // float headOffset = getOffset() + halfVehLen;
+  //float stopOffset = getLane()->getLength();
+  //trafficlight location - halflength
+
+  return MAX_OBSERVING_DISTANCE - half_veh_len; //stopOffset - headOffset;
+}
+
+void LocalizationStage::UpdateBaseSpaceRegion( const ActorId *actor_id, const ActorId *left_veh, const ActorId *right_veh)
+{
+  // MTS_Vehicle *pred = veh->getPassedLeadingVehicle();
+  // MTS_Lane *lane = veh->getLane();
+  // MTS_Edge *edge = lane->getEdge();
+  // MTS_VehicleController *controller = veh->getCurrentController();
+  
+  float gap = GetGapToStopLine();
+  ActorId leader = localization.leader.MainLeader;
+  if(leader)
+    gap = GetGap(actor_id, leader);
+
+  CurrentRegion.gap = gap;
+
+  float left_offset, right_offset;
+
+  if(!left_veh)
+    left_offset = edge->getMinOffset(); // local road left distance
+  else
+    left_offset = simulation_state.GetLocation(left_veh).y + GetPsychoWidth(left_veh, simulation_state.GetVelocity(actor_id).x) / 2.0f; //local
+
+  if(!right_veh)
+    right_offset =edge->getMaxOffset(); // local road right distance
+  else
+    right_offset = simulation_state.GetLocation(right_veh).y - GetPsychoWidth(right_veh, simulation_state.GetVelocity(actor_id).x) / 2.0f;
+
+  CurrentRegion.leftBorder = left_offset;
+  CurrentRegion.rightBorder = right_offset;
+  CurrentRegion.width = right_offset - left_offset;
+  CurrentRegion.offset = simulation_state.GectLocation(actor_id).y // local //veh->getLateralOffset();
+
+  float max_speed = std::min(lane->getMaxPassingSpeed(), GetDesiredSpeed(actor_id));//
+  if(leader)
+    max_speed = std::min(simulation_state.GetVelocity(leader), max_speed);
+  CurrentRegion.maxPassingSpeed = max_speed;
+}
+
+void LocalizationStage::FindSpace(const ActorId *actor_id, MTS_Vehicle *pred , std::vector< MTS_Region > &result )
+{
+  std::vector<MTS_Region> candidateSpace;
+  MTS_Region temp_space;
+  MTS_Region temp_space_2;
+  //float vehLatOffset = simulation_state.GetLocation(actor_id).y;//local //veh->getLateralOffset();
+
+  // compute the width of the space, the preferred lateral offset, and the maximum passing speed
+  result.push_back(CurrentRegion);
+
+  ActorId leftVehicle = localization.neighbor.LeftVehicle; //veh->getLeftVehicle();
+  ActorId rightVehicle = localization.neighbor.RightVehicle; //veh->getRightVehicle();
+  ActorId pre_leftVehicle;
+  ActorId pre_rightVehicle;
+  
+  ActorId leader = localization.leader.MainLeader;
+  if(leader)
+  {
+    pre_leftVehicle = leader.localization.neighbor.LeftVehicle; //pred->getLeftVehicle();
+    pre_rightVehicle =  leader.localization.neighbor.RightVehicle; //pred->getRightVehicle();
+  }
+  else
+    return;
+
+  temp_space = SetSpaceRegion( veh , leftVehicle ,1.0f, leader ,-1.0f, DesiredDirection::DIR_NONE );
+  result.push_back( temp_space );
+
+  if(!leftVehicle)
+  {
+    temp_space_2 = SetSpaceRegion( veh , pre_leftVehicle ,1.0f, leader ,-1.0f, DesiredDirection::DIR_NONE );
+    result.push_back( temp_space_2 );
+  }
+  else
+  {
+    float sl_offset = simulation_state.GetLocation(leftVehicle).y + GetDynamicWidth(leftVehicle) / 2.0f; //local
+    float ol_offset = -1.0f;
+    if(leader)
+    {
+      ol_offset = simulation_state.GetLocation(pred).y - GetDynamicWidth(leader) / 2.0f; //local
+    }
+    
+    if( sl_offset > ol_offset )
+    {
+      temp_space_2 = SetSpaceRegion( actor_id , pre_leftVehicle ,1.0f, leader ,-1.0f, DesiredDirection::DIR_NONE );
+      result.push_back( temp_space_2 );
+    }		
+  }
+  
+  temp_space = SetSpaceRegion( actor_id , leader ,1.0f, rightVehicle ,-1.0f, DesiredDirection::DIR_NONE );
+  result.push_back( temp_space );
+
+  if(!rightVehicle)
+  {
+    temp_space_2 = SetSpaceRegion( actor_id , leader ,1.0f, pre_rightVehicle ,-1.0f, DesiredDirection::DIR_NONE );
+    result.push_back( temp_space_2 );
+  }
+  else
+  {
+    float sr_offset = simulation_state.GetLocation(rightVehicle).y + GetDynamicWidth(rightVehicle) / 2.0f;
+    float or_offset = FLT_MAX;
+    if(leader)
+    {
+      or_offset = simulation_state.GetLocation(pred).y - GetDynamicWidth(leader) / 2.0f; //local
+    }
+    if( sr_offset < or_offset )
+    {
+      temp_space_2 = SetSpaceRegion( actor_id , leader ,1.0f, pre_rightVehicle ,-1.0f, DesiredDirection::DIR_NONE );
+      result.push_back( temp_space_2 );
+    }
+  }
+}
+
+MTS_Region LocalizationStage::SetSpaceRegion( const MTS_Vehicle *veh , const MTS_Vehicle *leftVeh , float leftSign , const MTS_Vehicle *rightVeh , float rightSign , DesiredDirection preferedDirection )
+{
+  float leftOffset, rightOffset;
+  MTS_Vehicle *passedVeh = veh->getPassedLeadingVehicle();
+
+  MTS_Edge *edge = veh->getLane()->getEdge();
+
+  MTS_Region resultSpace;
+
+  if( leftVeh == NULL )
+    leftOffset = edge->getMinOffset();
+  else{
+    float leftVehWidth = leftVeh->getVehicleType()->getDynamicWidth( leftVeh->getYawAngle() );
+    leftOffset = leftVeh->getLateralOffset() + leftSign*( leftVeh->getVehicleController()->getPsychoWidth( mSubject->getCurrentSpeed() ) + leftVehWidth )/2.0f;
+  }
+  if( rightVeh == NULL )
+    rightOffset = edge->getMaxOffset();
+  else{
+    float rightVehWidth = rightVeh->getVehicleType()->getDynamicWidth( rightVeh->getYawAngle() );
+    rightOffset = rightVeh->getLateralOffset() + rightSign*(rightVeh->getVehicleController()->getPsychoWidth( mSubject->getCurrentSpeed() ) + rightVehWidth)/2.0f;
+  }
+  resultSpace.leftBorderVehicle = (MTS_Vehicle*)leftVeh;
+  resultSpace.rightBorderVehicle = (MTS_Vehicle*)rightVeh;
+  resultSpace.leftBorder = leftOffset  ;
+  resultSpace.rightBorder = rightOffset ;
+
+  resultSpace.width = resultSpace.rightBorder - resultSpace.leftBorder;
+  
+  MTS_Lane *currentLane = veh->getLane();
+  
+  float vehWidth = veh->getVehicleController()->getWidth();
+  float vehStaticWidth = veh->getVehicleType()->getStaticWidth();
+  float halfVehStaticWidth = vehStaticWidth / 2.0f;
+  float halfLaneWidth = currentLane->getWidth() / 2.0f;
+
+  float offset_center = ( leftOffset + rightOffset ) / 2.0f;
+  float offset_left = leftOffset + halfLaneWidth;
+  float offset_right = rightOffset - halfLaneWidth;
+  float vehOffset = veh->getLateralOffset();
+
+  float dis_left = std::abs((offset_left - vehOffset));
+  float dis_right = std::abs((offset_right - vehOffset));
+
+  // prefered direction instruct which direction the subject want to move
+  if( resultSpace.width <= 2*halfLaneWidth )
+    resultSpace.offset = offset_center;
+  else if( dis_left < dis_right )
+    resultSpace.offset = offset_left;
+  else
+    resultSpace.offset = offset_right;
+  
+  float responseTime = veh->getResponseTime();
+  
+  int desiredLaneIdx = edge->getLaneID( resultSpace.offset );
+  MTS_Lane *desiredLane = edge->getLane( desiredLaneIdx );
+
+  _findGapAndSpeed( veh , resultSpace.leftBorder , resultSpace.rightBorder ,resultSpace);
+  resultSpace.maxPassingSpeed = std::min(veh->getDesiredSpeed() , resultSpace.maxPassingSpeed );
+  resultSpace.maxPassingSpeed = std::min(desiredLane->getMaxPassingSpeed() , resultSpace.maxPassingSpeed );
+
+  resultSpace.safety = 0.0;
+  return resultSpace;
+}
+
+void LocalizationStage::FindGapAndSpeed( const MTS_Vehicle *veh , float minLateralBorder , float maxLateralBorder , MTS_Region &region)
+{
+  float vehHead = veh->getOffset() + veh->getVehicleType()->getDynamicLength( veh->getYawAngle() ) / 2.0f;
+  float vehSpeed = veh->getCurrentSpeed();
+
+  MTS_Lane* currentLane = veh->getLane();
+  MTS_Edge* edge = currentLane->getEdge();
+  int laneSize = edge->getLaneSize();
+  float currentMin = currentLane->getLength()-veh->getOffset()-veh->getVehicleType()->getStaticLength();
+  MTS_Vehicle* minObject  = NULL;
+  for( int i=0;i<laneSize;++i )
+  {
+    MTS_Lane* lane = edge->getLane(i);
+    float gap ;
+    MTS_Vehicle* object = lane->getVehCloseAndBiger( minLateralBorder,maxLateralBorder,vehHead,gap, vehSpeed);
+    if( object!=NULL && gap<currentMin  ) currentMin = gap;
+
+  }
+  region.gap = currentMin;
+  if( minObject!= NULL )
+  {
+    region.maxPassingSpeed = minObject->getCurrentSpeed();
+  }
+  else
+  {
+    region.maxPassingSpeed = veh->getLane()->getMaxPassingSpeed();
+  }
+}
+
+float LocalizationStage::GetDynamicWidth(ActorId actor_id) const
+{
+  float yaw_angle = simulation_state.GetRotation(actor_id).yaw;
+  float width = simulation_state.GetDimensions(actor_id).y * 2;
+
+  if(yaw_angle == 0)
+    return width;
+
+  float length = simulation_state.GetDimensions(actor_id).x * 2;
+  float diagonal_length = sqrt(length * length + width * width);
+  float base_angle = acos(length / diagonal_length);
+  float angle_1 = std::abs(yaw_angle + base_angle);
+  float angle_2 = std::abs(yaw_angle - base_angle);
+
+  if(yaw_angle > 0)
+    return diagonal_length * sin(angle_1);
+  
+  return diagonal_length * sin(angle_2);
+}
+
+// Safety
+void LocalizationStage::evaluateSafety()
+{
+  MTS_VehicleController *subjectController = mSubject->getCurrentController();
+  float mDesiredLateralOffset = subjectController->getDesiredLateralOffset();
+
+  float x_current = subjectController->getLateralOffset();
+  float v_current = subjectController->getLateralSpeed();
+  float x_safe;
+  mCollisionTime = 2.0f;
+  float t = 3.0f;
+  
+  if( v_current > 0 )
+  {
+    bool safe = _checkRightCollision( v_current , t , &x_safe );
+    
+    if( !safe )
+    {
+      mDesiredLateralOffset = MIN(  mDesiredLateralOffset , x_safe );
+      safety = 0.0f;
+      return ;
+      
+    }
+  }
+  else if( v_current < 0 )
+  {
+    bool safe = _checkLeftCollision( v_current , t , &x_safe );
+    
+    if( !safe )
+    {
+      mDesiredLateralOffset = MAX(  mDesiredLateralOffset , x_safe );
+      safety = 0.0f;
+      return ;
+      
+    }
+  }
+  safety = 1.0f;
+
+}
+
+bool LocalizationStage::_checkLeftCollision( float v , float t , float *safeOffset )
+{
+  const std::vector< MTS_Vehicle* > &rearVehicles = mSubject->getLeftRearVehicles();
+  std::vector< MTS_Vehicle* >::const_iterator it = rearVehicles.begin();
+  std::vector< MTS_Vehicle* >::const_iterator vehEnd = rearVehicles.end();
+
+  float safeTime;
+  float minSafeTime = t;
+  bool safe = true;
+  float t_s = mSubject->getResponseTime();
+
+  for( ; it != vehEnd ; ++it )
+  {
+    bool safetyResult = _checkSafety( mSubject , *it , v , t , true , true , &safeTime );
+    if( !safetyResult && mSubject->getPatience() > 0.75)
+    {
+      safetyResult = true;
+    }
+
+    if( !safetyResult )
+    {
+      if( safeOffset && safeTime < minSafeTime )
+      {
+        minSafeTime = safeTime;
+        MTS_VehicleController *controller = (*it)->getCurrentController();
+        float currentOffset = controller->getLateralOffset();
+        float currentSpeed = controller->getLateralSpeed();
+        float minDis = ( controller->getPsychoWidth( mSubject->getCurrentSpeed() ) + mSubject->getVehicleType()->getStaticWidth() ) / 2.0f + 2.0f;
+        *safeOffset = currentOffset + currentSpeed * safeTime + minDis;
+      }
+      safe = false;
+    }
+  }
+
+  const std::vector< MTS_Vehicle* > &frontVehicles = mSubject->getLeftFrontVehicles();
+  
+  it = frontVehicles.begin();
+  vehEnd = frontVehicles.end();
+
+  for( ; it != vehEnd ; ++it )
+  {
+    bool safetyResult = _checkSafety( mSubject , *it , v , t , false , true , &safeTime );
+    if( !safetyResult )
+    {
+      if( safeOffset && safeTime < minSafeTime )
+      {
+        minSafeTime = safeTime;
+        MTS_VehicleController *controller = (*it)->getCurrentController();
+        float currentOffset = controller->getLateralOffset();
+        float currentSpeed = controller->getLateralSpeed();
+        float minDis = ( controller->getPsychoWidth( mSubject->getCurrentSpeed() ) + mSubject->getVehicleType()->getStaticWidth() ) / 2.0f + 2.0f;
+        *safeOffset = currentOffset +currentSpeed * safeTime + minDis;
+      }
+      safe = false;
+    }
+  }
+
+  if( minSafeTime != 0.0f )
+    mCollisionTime = minSafeTime;
+
+  return safe;
+}
+
+bool LocalizationStage::_checkRightCollision( float v , float t , float *safeOffset )
+{
+  const std::vector< MTS_Vehicle* > &rearVehicles = mSubject->getRightRearVehicles();
+  std::vector< MTS_Vehicle* >::const_iterator it = rearVehicles.begin();
+  std::vector< MTS_Vehicle* >::const_iterator vehEnd = rearVehicles.end();
+
+  float safeTime;
+  float minSafeTime = t;
+  bool safe = true; 
+  float t_s = mSubject->getResponseTime();
+
+  for( ; it != vehEnd ; ++it )
+  {
+    MTS_VehicleController *controller = (*it)->getCurrentController();
+
+    bool safetyResult = _checkSafety( mSubject , *it , v , t , true , true , &safeTime );
+    if( !safetyResult )
+    {
+      if( safeOffset && safeTime < minSafeTime )
+      {
+        minSafeTime = safeTime;
+        
+        float currentOffset = controller->getLateralOffset();
+        float currentSpeed = controller->getLateralSpeed();
+        float minDis = ( controller->getPsychoWidth( mSubject->getCurrentSpeed() ) + mSubject->getVehicleType()->getStaticWidth() ) / 2.0f + 2.0f;
+        *safeOffset = currentOffset +currentSpeed * safeTime - minDis;
+      }
+      safe = false;
+    }
+  }
+
+  const std::vector< MTS_Vehicle* > &frontVehicles = mSubject->getRightFrontVehicles();
+  
+  it = frontVehicles.begin();
+  vehEnd = frontVehicles.end();
+
+  for( ; it != vehEnd ; ++it )
+  {
+    MTS_VehicleController *controller = (*it)->getCurrentController();
+    bool safetyResult = _checkSafety( mSubject , *it , v , t , false , true , &safeTime );
+    if( !safetyResult )
+    {
+      if( safeOffset && safeTime < minSafeTime )
+      {
+        minSafeTime = safeTime;
+        
+        float currentOffset = controller->getLateralOffset();
+        float currentSpeed = controller->getLateralSpeed();
+        float minDis = ( controller->getPsychoWidth( mSubject->getCurrentSpeed() ) + mSubject->getVehicleType()->getStaticWidth() ) / 2.0f + 2.0f;
+        *safeOffset = currentOffset +currentSpeed * safeTime - minDis;
+      }
+      safe = false;
+    }
+  }
+
+  if( minSafeTime != 0.0f )
+    mCollisionTime = minSafeTime;
+  
+  return safe;
+}
+
+bool LocalizationStage::_checkSafety( MTS_Vehicle *subject , MTS_Vehicle *object , float moveSpeed , float moveTime , bool subjectAsLeader , bool subjectAsFollower , float* safeTime ) const
+{
+  MTS_VehicleController *subjectController = subject->getCurrentController();
+  MTS_VehicleController *objectController = object->getCurrentController();
+  const MTS_Edge *last = objectController->cooperate( subjectController );
+
+  Vector2 v_s( subjectController->getCurrentSpeed() , moveSpeed );
+  Vector2 v_o( objectController->getCurrentSpeed() , objectController->getLateralSpeed() );
+
+  Vector2 p_r;
+  p_r.y = object->getLateralSeparation( subject );
+  p_r.x = object->getRelativeOffset( subject );
+
+  Vector2 v_r = v_s - v_o;
+  
+  float hw_s = subjectController->getWidth()/2.0f;
+  float hw_o = objectController->getPsychoWidth( mSubject->getCurrentSpeed() )/2.0f;
+
+  float hl_s = subjectController->getLength()/2.0f;
+  float hl_o = objectController->getLength()/2.0f;
+
+  objectController->bindEdge( last );
+
+  float d_y = ABS( p_r.y );
+
+  float scale = ( d_y - hw_s - hw_o ) / d_y;
+  scale = MAX( 0 , scale );
+
+  float t_y = p_r.y * scale / v_r.y;
+  if( safeTime ) *safeTime = t_y;
+
+  
+  if( t_y < 0 || t_y > moveTime) 
+  {
+    return true;
+  }
+  
+  float d_o = 
+        v_o.x * object->getResponseTime() + 
+        ( v_o.x * -v_r.x ) / ( 2 * sqrt( object->getMaxAcceleration() * object->getComfortableDeceleration() ) );
+  float d_s = 
+        v_s.x * subject->getResponseTime() + 
+        ( v_s.x * v_r.x ) / ( 2 * sqrt( subject->getMaxAcceleration() * subject->getComfortableDeceleration() ) );
+
+  d_o = MAX( 0 , d_o);
+  d_s = MAX( 0 , d_s);
+
+  float p_r_s = p_r.x + v_o.x * t_y;
+  float p_r_o = p_r.x - v_s.x * t_y;
+  float p_r_t = p_r.x - v_r.x * t_y ;
+  float d_x = ABS( p_r_t );
+  const float ACEPTED_RATIO = 0.7f;
+
+  if( ( p_r_t < 0 && p_r_t + hl_s + hl_o < -d_o * ACEPTED_RATIO ) || (  p_r_t >= 0 && p_r_t - hl_s - hl_o > d_s * ACEPTED_RATIO ) )
+    return true;
+  
+  return false;
+}
+*/
+/*******Leader and Neighbor Part*******/
+/****Unused Function START****
 // Leader
 void LocalizationStage::UpdateLeader(const unsigned long index)
 {
@@ -705,21 +1432,8 @@
       continue;
 
     const cg::Location target_location = simulation_state.GetLocation(target_id);
-<<<<<<< HEAD
-    SimpleWaypointPtr target_waypoint = local_map->GetWaypoint(target_location);
-    // crd::RoadId target_road = target_waypoint->GetWaypoint()->GetRoadId();
-    // crd::LaneId target_lane = target_waypoint->GetWaypoint()->GetLaneId();
-    const cg::Vector3D actor_forward_vector = simulation_state.GetHeading(actor_id);
-    //cg::Vector3D actor_forward_vector = actor_waypoint->GetForwardVector();
-    const cg::Vector3D target_forward_vector = simulation_state.GetHeading(target_id);
-    //cg::Vector3D target_forward_vector = target_waypoint->GetForwardVector();
-    
-    // location heady
-    //float target_direction = DeviationDotProduct(actor_location, actor_forward_vector, target_location);
-=======
     const cg::Vector3D target_heading = simulation_state.GetHeading(target_id);
 
->>>>>>> 34ea63e1
     // distance.
     float target_distance = actor_location.Distance(target_location);
     // heading.
@@ -900,99 +1614,6 @@
   output.neighbor.RightRearVehicle = rightRearVeh;
 }
 
-// tool
-bool LocalizationStage::isOverlapped(ActorId actor_id, ActorId target_id, float target_location_y) const
-{
-  //don't need to worry about that while go straight forward.
-  //float test = mSubject->getOrientation().dotProduct( veh->getOrientation() );
-  //if( test  >= 0.8f ) 
-  //	return mSubject->getLane()->isLateralOverlapping( mSubject , veh );
-
-  //float myWidth = simulate mSubject->mType->getStaticWidth();
-  //float vehWidth = veh->getCurrentController()->getPsychoWidth( mSubject->getCurrentSpeed() );
-  //float width_sum =  vehWidth + myWidth;
-
-  float actor_width = simulation_state.GetDimensions(actor_id).y;
-  // float actor_location_y = simulation_state.GetLocation(actor_id).y;
-  // //float actor_velocity_y = simulation_state.GetVelocity(actor_id).y;
-  float target_width = simulation_state.GetDimensions(target_id).y;
-  // float target_location_y = simulation_state.GetLocation(target_id).y;
-  //float target_velocity_y = simulation_state.GetVelocity(target_id).y;
-
-  float width_sum =  actor_width + target_width;
-  //float myOffset_lat = getLateralOffset();
-
-  //float vehOffset_lat = veh->getCurrentController()->getLateralOffset();
-  //float x_dis = ABS( myOffset_lat - vehOffset_lat );
-
-  //float x_dis = mSubject->getLateralSeparation( veh );
-  
-  float y_dis = std::abs(target_location_y);
-
-  if( y_dis >= width_sum ) //Modified
-  {
-    //if(  ABS(mSubject->getLateralSeparation( veh , 0.25f)) < width_sum/2.0f )
-    //	return true;
-    return false;
-  }
-  return true;
-}
-
-bool LocalizationStage::isLogitudinalOverlapped(ActorId actor_id, ActorId target_id, float target_location_x) const
-{
-  float actor_length = simulation_state.GetDimensions(actor_id).x;
-  float target_length = simulation_state.GetDimensions(target_id).x;
-
-
-  float length_sum =  actor_length + target_length;
-  
-  float x_dis = std::abs(target_location_x);
-
-  if( x_dis >= length_sum )
-  {
-    return false;
-  }
-  return true;
-}
-
-// transform
-std::array<float, 4> LocalizationStage::GlobalToLocal(ActorId actor_id, cg::Location location)
-{
-  cg::Location actor_location = simulation_state.GetLocation(actor_id);
-  cg::Rotation actor_rotation = simulation_state.GetRotation(actor_id);
-  cg::Transform transform(actor_location, actor_rotation);
-  std::array<float, 16> M_inv = transform.GetInverseMatrix(); // world to local
-  std::array<float, 4> global_location = {location.x, location.y, location.z, 1.0f};
-  
-  return matrixMultiply(M_inv, global_location);
-}
-
-std::array<float, 4> LocalizationStage::matrixMultiply(std::array<float, 16> M, std::array<float, 4> V)
-{
-  std::array<float, 4> result;
-  
-  for(size_t i=0; i < V.size(); i++ ){ // should check column or row major
-    result[i]= M[4*i] * V[0] + M[4*i+1] * V[1] + M[4*i+2] * V[2] + M[4*i+3] * V[3];
-  }
-
-  return result;
-}
-
-
-/*******Transform Part*******/
-/****Unused Function START****
-std::array<float, 4> LocalizationStage::LocalToGlobal(ActorId actor_id, cg::Location local_location)
-{
-  cg::Location actor_location = simulation_state.GetLocation(actor_id);
-  cg::Rotation actor_rotation = simulation_state.GetRotation(actor_id);
-  cg::Transform transform(actor_location, actor_rotation);
-  std::array<float, 16> M = transform.GetMatrix(); // local to world
-  return matrixMultiply(M, local_location);
-}
-******Unused Function END*****/
-
-/******Find Leader Part******/
-/****Unused Function START****
 void LocalizationStage::getVehicleInBlock( float minOffset , float maxOffset , std::vector<MTS_Vehicle*> &result ) const
 {
   std::deque<MTS_Vehicle*>::const_iterator it = mVehicles.begin();
@@ -1066,577 +1687,62 @@
   }
   return dis;
 }
+
+// tool
+bool LocalizationStage::isOverlapped(ActorId actor_id, ActorId target_id, float target_location_y) const
+{
+  //don't need to worry about that while go straight forward.
+  //float test = mSubject->getOrientation().dotProduct( veh->getOrientation() );
+  //if( test  >= 0.8f ) 
+  //	return mSubject->getLane()->isLateralOverlapping( mSubject , veh );
+
+  //float myWidth = simulate mSubject->mType->getStaticWidth();
+  //float vehWidth = veh->getCurrentController()->getPsychoWidth( mSubject->getCurrentSpeed() );
+  //float width_sum =  vehWidth + myWidth;
+
+  float actor_width = simulation_state.GetDimensions(actor_id).y;
+  // float actor_location_y = simulation_state.GetLocation(actor_id).y;
+  // //float actor_velocity_y = simulation_state.GetVelocity(actor_id).y;
+  float target_width = simulation_state.GetDimensions(target_id).y;
+  // float target_location_y = simulation_state.GetLocation(target_id).y;
+  //float target_velocity_y = simulation_state.GetVelocity(target_id).y;
+
+  float width_sum =  actor_width + target_width;
+  //float myOffset_lat = getLateralOffset();
+
+  //float vehOffset_lat = veh->getCurrentController()->getLateralOffset();
+  //float x_dis = ABS( myOffset_lat - vehOffset_lat );
+
+  //float x_dis = mSubject->getLateralSeparation( veh );
+  
+  float y_dis = std::abs(target_location_y);
+
+  if( y_dis >= width_sum ) //Modified
+  {
+    //if(  ABS(mSubject->getLateralSeparation( veh , 0.25f)) < width_sum/2.0f )
+    //	return true;
+    return false;
+  }
+  return true;
+}
+
+bool LocalizationStage::isLogitudinalOverlapped(ActorId actor_id, ActorId target_id, float target_location_x) const
+{
+  float actor_length = simulation_state.GetDimensions(actor_id).x;
+  float target_length = simulation_state.GetDimensions(target_id).x;
+
+
+  float length_sum =  actor_length + target_length;
+  
+  float x_dis = std::abs(target_location_x);
+
+  if( x_dis >= length_sum )
+  {
+    return false;
+  }
+  return true;
+}
 ******Unused Function END******/
-
-/******Find Region Part******/
-/****Unused Function START****
-// Situation
-void LocalizationStage::updateRegion()
-{
-  for( int i=0;i<mRegion.size();++i )
-  {
-    mRegion[i].frontVehicles.clear();
-    mRegion[i].rearVehicles.clear();
-  }
-  
-  mRegion.clear();
-  
-  //mSpaceOriented = false;
-  MTS_Vehicle *pred = mSubject->getPassedLeadingVehicle();
-
-  if( mSubject->getVehicleType()->getTypeCode() != 2 )
-  {
-    _updateBaseRegion( mSubject , mSubject->getLane() );
-    _findLane( mSubject, mRegion );
-  }
-  else
-  {
-    float lateralMovingForce = getLateralMovingForce()*3.0f;
-
-    lateralMovingForce = 3.0f;
-    float randValue = (rand()%100000) / 100000.0f;
-    if( randValue < lateralMovingForce && !this->mSubject->needTocutIn)
-    {
-      _updateBaseRegion( mSubject , mSubject->getLeftVehicle() , mSubject->getRightVehicle() );
-      _findSpace( mSubject , pred , mRegion );
-
-    }
-    else
-    {
-      _updateBaseRegion( mSubject , mSubject->getLane() );
-      _findLane( mSubject, mRegion );
-    }
-    
-  }
-    
-  mLane = mSubject->getLane();
-  mEdge = mSubject->getLane()->getEdge();
-}
-****Unused Function END****/
-
-/******Check Safety Part******/
-/****Unused Function START****
-
-void LocalizationStage::evaluateSafety()
-{
-  MTS_VehicleController *subjectController = mSubject->getCurrentController();
-  float mDesiredLateralOffset = subjectController->getDesiredLateralOffset();
-
-  float x_current = subjectController->getLateralOffset();
-  float v_current = subjectController->getLateralSpeed();
-  float x_safe;
-  mCollisionTime = 2.0f;
-  float t = 3.0f;
-  
-  if( v_current > 0 )
-  {
-    bool safe = _checkRightCollision( v_current , t , &x_safe );
-    
-    if( !safe )
-    {
-      mDesiredLateralOffset = MIN(  mDesiredLateralOffset , x_safe );
-      safety = 0.0f;
-      return ;
-      
-    }
-  }
-  else if( v_current < 0 )
-  {
-    bool safe = _checkLeftCollision( v_current , t , &x_safe );
-    
-    if( !safe )
-    {
-      mDesiredLateralOffset = MAX(  mDesiredLateralOffset , x_safe );
-      safety = 0.0f;
-      return ;
-      
-    }
-  }
-  safety = 1.0f;
-
-}
-
-bool LocalizationStage::_checkLeftCollision( float v , float t , float *safeOffset )
-{
-  const std::vector< MTS_Vehicle* > &rearVehicles = mSubject->getLeftRearVehicles();
-  std::vector< MTS_Vehicle* >::const_iterator it = rearVehicles.begin();
-  std::vector< MTS_Vehicle* >::const_iterator vehEnd = rearVehicles.end();
-
-  float safeTime;
-  float minSafeTime = t;
-  bool safe = true;
-  float t_s = mSubject->getResponseTime();
-
-  for( ; it != vehEnd ; ++it )
-  {
-    bool safetyResult = _checkSafety( mSubject , *it , v , t , true , true , &safeTime );
-    if( !safetyResult && mSubject->getPatience() > 0.75)
-    {
-      safetyResult = true;
-    }
-
-    if( !safetyResult )
-    {
-      if( safeOffset && safeTime < minSafeTime )
-      {
-        minSafeTime = safeTime;
-        MTS_VehicleController *controller = (*it)->getCurrentController();
-        float currentOffset = controller->getLateralOffset();
-        float currentSpeed = controller->getLateralSpeed();
-        float minDis = ( controller->getPsychoWidth( mSubject->getCurrentSpeed() ) + mSubject->getVehicleType()->getStaticWidth() ) / 2.0f + 2.0f;
-        *safeOffset = currentOffset + currentSpeed * safeTime + minDis;
-      }
-      safe = false;
-    }
-  }
-
-  const std::vector< MTS_Vehicle* > &frontVehicles = mSubject->getLeftFrontVehicles();
-  
-  it = frontVehicles.begin();
-  vehEnd = frontVehicles.end();
-
-  for( ; it != vehEnd ; ++it )
-  {
-    bool safetyResult = _checkSafety( mSubject , *it , v , t , false , true , &safeTime );
-    if( !safetyResult )
-    {
-      if( safeOffset && safeTime < minSafeTime )
-      {
-        minSafeTime = safeTime;
-        MTS_VehicleController *controller = (*it)->getCurrentController();
-        float currentOffset = controller->getLateralOffset();
-        float currentSpeed = controller->getLateralSpeed();
-        float minDis = ( controller->getPsychoWidth( mSubject->getCurrentSpeed() ) + mSubject->getVehicleType()->getStaticWidth() ) / 2.0f + 2.0f;
-        *safeOffset = currentOffset +currentSpeed * safeTime + minDis;
-      }
-      safe = false;
-    }
-  }
-
-  if( minSafeTime != 0.0f )
-    mCollisionTime = minSafeTime;
-
-  return safe;
-}
-
-bool LocalizationStage::_checkRightCollision( float v , float t , float *safeOffset )
-{
-  const std::vector< MTS_Vehicle* > &rearVehicles = mSubject->getRightRearVehicles();
-  std::vector< MTS_Vehicle* >::const_iterator it = rearVehicles.begin();
-  std::vector< MTS_Vehicle* >::const_iterator vehEnd = rearVehicles.end();
-
-  float safeTime;
-  float minSafeTime = t;
-  bool safe = true; 
-  float t_s = mSubject->getResponseTime();
-
-  for( ; it != vehEnd ; ++it )
-  {
-    MTS_VehicleController *controller = (*it)->getCurrentController();
-
-    bool safetyResult = _checkSafety( mSubject , *it , v , t , true , true , &safeTime );
-    if( !safetyResult )
-    {
-      if( safeOffset && safeTime < minSafeTime )
-      {
-        minSafeTime = safeTime;
-        
-        float currentOffset = controller->getLateralOffset();
-        float currentSpeed = controller->getLateralSpeed();
-        float minDis = ( controller->getPsychoWidth( mSubject->getCurrentSpeed() ) + mSubject->getVehicleType()->getStaticWidth() ) / 2.0f + 2.0f;
-        *safeOffset = currentOffset +currentSpeed * safeTime - minDis;
-      }
-      safe = false;
-    }
-  }
-
-  const std::vector< MTS_Vehicle* > &frontVehicles = mSubject->getRightFrontVehicles();
-  
-  it = frontVehicles.begin();
-  vehEnd = frontVehicles.end();
-
-  for( ; it != vehEnd ; ++it )
-  {
-    MTS_VehicleController *controller = (*it)->getCurrentController();
-    bool safetyResult = _checkSafety( mSubject , *it , v , t , false , true , &safeTime );
-    if( !safetyResult )
-    {
-      if( safeOffset && safeTime < minSafeTime )
-      {
-        minSafeTime = safeTime;
-        
-        float currentOffset = controller->getLateralOffset();
-        float currentSpeed = controller->getLateralSpeed();
-        float minDis = ( controller->getPsychoWidth( mSubject->getCurrentSpeed() ) + mSubject->getVehicleType()->getStaticWidth() ) / 2.0f + 2.0f;
-        *safeOffset = currentOffset +currentSpeed * safeTime - minDis;
-      }
-      safe = false;
-    }
-  }
-
-  if( minSafeTime != 0.0f )
-    mCollisionTime = minSafeTime;
-  
-  return safe;
-}
-
-bool LocalizationStage::_checkSafety( MTS_Vehicle *subject , MTS_Vehicle *object , float moveSpeed , float moveTime , bool subjectAsLeader , bool subjectAsFollower , float* safeTime ) const
-{
-  MTS_VehicleController *subjectController = subject->getCurrentController();
-  MTS_VehicleController *objectController = object->getCurrentController();
-  const MTS_Edge *last = objectController->cooperate( subjectController );
-
-  Vector2 v_s( subjectController->getCurrentSpeed() , moveSpeed );
-  Vector2 v_o( objectController->getCurrentSpeed() , objectController->getLateralSpeed() );
-
-  Vector2 p_r;
-  p_r.y = object->getLateralSeparation( subject );
-  p_r.x = object->getRelativeOffset( subject );
-
-  Vector2 v_r = v_s - v_o;
-  
-  float hw_s = subjectController->getWidth()/2.0f;
-  float hw_o = objectController->getPsychoWidth( mSubject->getCurrentSpeed() )/2.0f;
-
-  float hl_s = subjectController->getLength()/2.0f;
-  float hl_o = objectController->getLength()/2.0f;
-
-  objectController->bindEdge( last );
-
-  float d_y = ABS( p_r.y );
-
-  float scale = ( d_y - hw_s - hw_o ) / d_y;
-  scale = MAX( 0 , scale );
-
-  float t_y = p_r.y * scale / v_r.y;
-  if( safeTime ) *safeTime = t_y;
-
-  
-  if( t_y < 0 || t_y > moveTime) 
-  {
-    return true;
-  }
-  
-  float d_o = 
-        v_o.x * object->getResponseTime() + 
-        ( v_o.x * -v_r.x ) / ( 2 * sqrt( object->getMaxAcceleration() * object->getComfortableDeceleration() ) );
-  float d_s = 
-        v_s.x * subject->getResponseTime() + 
-        ( v_s.x * v_r.x ) / ( 2 * sqrt( subject->getMaxAcceleration() * subject->getComfortableDeceleration() ) );
-
-  d_o = MAX( 0 , d_o);
-  d_s = MAX( 0 , d_s);
-
-  float p_r_s = p_r.x + v_o.x * t_y;
-  float p_r_o = p_r.x - v_s.x * t_y;
-  float p_r_t = p_r.x - v_r.x * t_y ;
-  float d_x = ABS( p_r_t );
-  const float ACEPTED_RATIO = 0.7f;
-
-  if( ( p_r_t < 0 && p_r_t + hl_s + hl_o < -d_o * ACEPTED_RATIO ) || (  p_r_t >= 0 && p_r_t - hl_s - hl_o > d_s * ACEPTED_RATIO ) )
-    return true;
-  
-  return false;
-}
-
-//Should be region part 
-void LocalizationStage::_updateBaseRegion( const MTS_Vehicle *veh , const MTS_Lane *lane )
-{
-  MTS_Vehicle *pred = veh->getPassedLeadingVehicle();
-  MTS_VehicleController *controller =  veh->getCurrentController();
-  float halfLaneWidth = lane->getWidth()/2.0f;
-
-  float gap = controller->getGapToStopLine();
-  if( pred != NULL )
-    gap = controller->getGap( pred );
-  mCurrentRegion.gap = gap;
-
-  mCurrentRegion.offset = lane->getCentralOffset();
-  mCurrentRegion.leftBorder = mCurrentRegion.offset - halfLaneWidth;
-  mCurrentRegion.rightBorder = mCurrentRegion.offset + halfLaneWidth;
-  mCurrentRegion.width = 2.0f * halfLaneWidth;
-
-  float maxSpeed = controller->getDesiredSpeed();
-  maxSpeed = MIN( lane->getMaxPassingSpeed() , maxSpeed );
-  if( pred ) maxSpeed = MIN( pred->getCurrentSpeed() , maxSpeed );
-  mCurrentRegion.maxPassingSpeed = maxSpeed;
-}
-
-//Should be region part 
-void LocalizationStage::_updateBaseRegion( const MTS_Vehicle *veh , const MTS_Vehicle *leftVeh , const MTS_Vehicle *rightVeh )
-{
-  MTS_Vehicle *pred = veh->getPassedLeadingVehicle();
-  MTS_Lane *lane = veh->getLane();
-  MTS_Edge *edge = lane->getEdge();
-
-  float leftOffset, rightOffset;
-  MTS_VehicleController *controller = veh->getCurrentController();
-  float gap = controller->getGapToStopLine();
-  if( pred != NULL )
-    gap = controller->getGap( pred );
-
-  mCurrentRegion.gap = gap;
-
-  if( leftVeh == NULL )
-    leftOffset = edge->getMinOffset() ;
-  else
-    leftOffset = leftVeh->getLateralOffset() + leftVeh->getVehicleController()->getPsychoWidth( mSubject->getCurrentSpeed() )/2.0f;
-
-  if( rightVeh == NULL )
-    rightOffset =edge->getMaxOffset() ;
-  else
-    rightOffset = rightVeh->getLateralOffset() - rightVeh->getVehicleController()->getPsychoWidth( mSubject->getCurrentSpeed() )/2.0f;
-
-  mCurrentRegion.leftBorder = leftOffset;
-  mCurrentRegion.rightBorder = rightOffset;
-
-  mCurrentRegion.width = rightOffset - leftOffset;
-  
-  float vehWidth = veh->getVehicleController()->getWidth();
-  float vehStaticWidth = veh->getVehicleType()->getStaticWidth();
-  float halfVehStaticWidth = vehStaticWidth / 2.0f;
-
-  mCurrentRegion.offset = veh->getLateralOffset();
-
-  float maxSpeed = controller->getDesiredSpeed();
-  maxSpeed = MIN( lane->getMaxPassingSpeed() , maxSpeed );
-  if( pred ) maxSpeed = MIN( pred->getCurrentSpeed() , maxSpeed );
-  mCurrentRegion.maxPassingSpeed = maxSpeed;
-}
-
-//Should be region part 
-void LocalizationStage::_findSpace(  MTS_Vehicle *veh , MTS_Vehicle *pred , std::vector< MTS_Region > &result )
-{
-  std::vector<MTS_Region> candidateSpace;
-  MTS_Region spaceData;
-  MTS_Region spaceData2;
-  float vehLatOffset = veh->getLateralOffset();
-
-  // compute the width of the space, the preferred lateral offset, and the maximum passing speed
-  result.push_back( mCurrentRegion );
-
-  MTS_Vehicle* leftVehicle = veh->getLeftVehicle();
-  MTS_Vehicle* rightVehicle = veh->getRightVehicle();
-  MTS_Vehicle* pre_leftVehicle = NULL;
-  MTS_Vehicle* pre_rightVehicle = NULL;
-  if( pred != NULL )
-  {
-    pre_leftVehicle = pred->getLeftVehicle();
-    pre_rightVehicle = pred->getRightVehicle();
-  }
-  else return;
-
-  spaceData = _setRegionParameter( veh , leftVehicle ,1.0f, pred ,-1.0f, DesiredDirection::DIR_NONE );
-  result.push_back( spaceData );
-
-  if( veh->getLeftVehicle() == NULL )
-  {
-    spaceData2 = _setRegionParameter( veh , pre_leftVehicle ,1.0f, pred ,-1.0f, DesiredDirection::DIR_NONE );
-    result.push_back( spaceData2 );
-  }
-  else
-  {
-    float sl_offset = leftVehicle->getLateralOffset() + leftVehicle->getVehicleType()->getDynamicWidth(  leftVehicle->getCurrentController()->getYawAngle() )/2.0f ;
-    float ol_offset = -1.0f;
-    if( pred!=NULL )
-    {
-      ol_offset = pred->getLateralOffset() -  pred->getVehicleType()->getDynamicWidth( pred->getCurrentController()->getYawAngle() )/2.0f;
-    }
-    
-    if( sl_offset > ol_offset )
-    {
-      spaceData2 = _setRegionParameter( veh , pre_leftVehicle ,1.0f, pred ,-1.0f, DesiredDirection::DIR_NONE );
-      result.push_back( spaceData2 );
-    }		
-  }
-  
-  spaceData = _setRegionParameter( veh , pred ,1.0f, rightVehicle ,-1.0f, DesiredDirection::DIR_NONE );
-  result.push_back( spaceData );
-
-  if( veh->getRightVehicle() == NULL )
-  {
-    spaceData2 = _setRegionParameter( veh , pred ,1.0f, pre_rightVehicle ,-1.0f, DesiredDirection::DIR_NONE );
-    result.push_back( spaceData2 );
-  }
-  else
-  {
-    float sr_offset = rightVehicle->getLateralOffset() - rightVehicle->getVehicleType()->getDynamicWidth(  rightVehicle->getCurrentController()->getYawAngle() )/2.0f ;
-    float or_offset = FLT_MAX;
-    if( pred!=NULL )
-    {
-      or_offset = pred->getLateralOffset() +  pred->getVehicleType()->getDynamicWidth( pred->getCurrentController()->getYawAngle() )/2.0f;
-    }
-    if( sr_offset < or_offset )
-    {
-      spaceData2 = _setRegionParameter( veh , pred ,1.0f, pre_rightVehicle ,-1.0f, DesiredDirection::DIR_NONE );
-      result.push_back( spaceData2 );
-    }
-  }
-}
-
-//Should be region part 
-void LocalizationStage::_findLane( const MTS_Vehicle *veh , std::vector< MTS_Region > &result )
-{
-  MTS_Region spaceData;
-  std::vector< MTS_Region > candidateSpace;
-
-  MTS_Lane* leftLane = veh->getLane()->getLeftLane();
-  MTS_Lane* rightLane = veh->getLane()->getRightLane();
-
-  result.push_back( mCurrentRegion );
-
-  spaceData = _setRegionParameter( veh , veh->getLane() );
-  result.push_back( spaceData );
-  if( leftLane )
-  {
-    spaceData = _setRegionParameter( veh , leftLane );
-    result.push_back( spaceData );
-  }
-  
-  if( rightLane )
-  {
-    spaceData = _setRegionParameter( veh , rightLane );
-    result.push_back( spaceData );
-  }
-
-}
-
-MTS_Region LocalizationStage::_setRegionParameter( const MTS_Vehicle *veh , const MTS_Lane *lane )
-{
-  MTS_Region resultSpace;
-  MTS_VehicleController *vehController =  veh->getVehicleController();
-  float halfLaneWidth = lane->getWidth()/2.0f;
-
-  resultSpace.offset = lane->getCentralOffset();
-  resultSpace.leftBorder = resultSpace.offset - halfLaneWidth;
-  resultSpace.rightBorder = resultSpace.offset + halfLaneWidth;
-  resultSpace.width = 2.0f * halfLaneWidth;
-
-  resultSpace.leftBorderVehicle = ((MTS_Vehicle *)veh)->getLeftVehicle();
-  resultSpace.rightBorderVehicle = ((MTS_Vehicle *)veh)->getRightVehicle();
-
-  float minOffset = veh->getOffset() + vehController->getLength() / 2.0f;
-  float maxOffset = minOffset + 500.0f;
-  float laneLen = lane->getLength();
-  std::vector< MTS_Vehicle* > predVeh;
-
-  lane->getVehicleInBlock( minOffset , maxOffset , predVeh );
-  float predVehSize = predVeh.size();
-  float maxSpeed = vehController->getDesiredSpeed();
-  maxSpeed = MIN( lane->getMaxPassingSpeed() , maxSpeed );
-
-  float minGap = laneLen;
-  for( int i = 0 ; i < predVehSize ; ++i )
-  {
-    float offset = predVeh[i]->getOffset() - predVeh[i]->getVehicleController()->getLength()/2.0f;
-    if( offset > minOffset && offset < minGap ) 
-    {
-      minGap = offset;
-      maxSpeed = predVeh[i]->getCurrentSpeed();
-    }
-  }
-
-  minGap -= minOffset;
-  resultSpace.maxPassingSpeed = maxSpeed;
-  resultSpace.gap = minGap;
-
-  return resultSpace;
-}
-
-MTS_Region LocalizationStage::_setRegionParameter( const MTS_Vehicle *veh , const MTS_Vehicle *leftVeh , float leftSign , const MTS_Vehicle *rightVeh , float rightSign , DesiredDirection preferedDirection )
-{
-  float leftOffset, rightOffset;
-  MTS_Vehicle *passedVeh = veh->getPassedLeadingVehicle();
-
-  MTS_Edge *edge = veh->getLane()->getEdge();
-
-  MTS_Region resultSpace;
-
-  if( leftVeh == NULL )
-    leftOffset = edge->getMinOffset();
-  else{
-    float leftVehWidth = leftVeh->getVehicleType()->getDynamicWidth( leftVeh->getYawAngle() );
-    leftOffset = leftVeh->getLateralOffset() + leftSign*( leftVeh->getVehicleController()->getPsychoWidth( mSubject->getCurrentSpeed() ) + leftVehWidth )/2.0f;
-  }
-  if( rightVeh == NULL )
-    rightOffset = edge->getMaxOffset();
-  else{
-    float rightVehWidth = rightVeh->getVehicleType()->getDynamicWidth( rightVeh->getYawAngle() );
-    rightOffset = rightVeh->getLateralOffset() + rightSign*(rightVeh->getVehicleController()->getPsychoWidth( mSubject->getCurrentSpeed() ) + rightVehWidth)/2.0f;
-  }
-  resultSpace.leftBorderVehicle = (MTS_Vehicle*)leftVeh;
-  resultSpace.rightBorderVehicle = (MTS_Vehicle*)rightVeh;
-  resultSpace.leftBorder = leftOffset  ;
-  resultSpace.rightBorder = rightOffset ;
-
-  resultSpace.width = resultSpace.rightBorder - resultSpace.leftBorder;
-  
-  MTS_Lane *currentLane = veh->getLane();
-  
-  float vehWidth = veh->getVehicleController()->getWidth();
-  float vehStaticWidth = veh->getVehicleType()->getStaticWidth();
-  float halfVehStaticWidth = vehStaticWidth / 2.0f;
-  float halfLaneWidth = currentLane->getWidth() / 2.0f;
-
-  float offset_center = ( leftOffset + rightOffset ) / 2.0f;
-  float offset_left = leftOffset + halfLaneWidth;
-  float offset_right = rightOffset - halfLaneWidth;
-  float vehOffset = veh->getLateralOffset();
-
-  float dis_left = ABS( (offset_left-vehOffset) );
-  float dis_right = ABS( (offset_right-vehOffset) );
-
-  // prefered direction instruct which direction the subject want to move
-  if( resultSpace.width <= 2*halfLaneWidth )
-    resultSpace.offset = offset_center;
-  else if( dis_left < dis_right )
-    resultSpace.offset = offset_left;
-  else
-    resultSpace.offset = offset_right;
-  
-  float responseTime = veh->getResponseTime();
-  
-  int desiredLaneIdx = edge->getLaneID( resultSpace.offset );
-  MTS_Lane *desiredLane = edge->getLane( desiredLaneIdx );
-
-  _findGapAndSpeed( veh , resultSpace.leftBorder , resultSpace.rightBorder ,resultSpace);
-  resultSpace.maxPassingSpeed = MIN( veh->getDesiredSpeed() , resultSpace.maxPassingSpeed );
-  resultSpace.maxPassingSpeed = MIN( desiredLane->getMaxPassingSpeed() , resultSpace.maxPassingSpeed );
-
-  resultSpace.safety = 0.0;
-  return resultSpace;
-}
-
-void LocalizationStage::_findGapAndSpeed( const MTS_Vehicle *veh , float minLateralBorder , float maxLateralBorder , MTS_Region &region)
-{
-  float vehHead = veh->getOffset() + veh->getVehicleType()->getDynamicLength( veh->getYawAngle() ) / 2.0f;
-  float vehSpeed = veh->getCurrentSpeed();
-
-  MTS_Lane* currentLane = veh->getLane();
-  MTS_Edge* edge = currentLane->getEdge();
-  int laneSize = edge->getLaneSize();
-  float currentMin = currentLane->getLength()-veh->getOffset()-veh->getVehicleType()->getStaticLength();
-  MTS_Vehicle* minObject  = NULL;
-  for( int i=0;i<laneSize;++i )
-  {
-    MTS_Lane* lane = edge->getLane(i);
-    float gap ;
-    MTS_Vehicle* object = lane->getVehCloseAndBiger( minLateralBorder,maxLateralBorder,vehHead,gap, vehSpeed);
-    if( object!=NULL && gap<currentMin  ) currentMin = gap;
-
-  }
-  region.gap = currentMin;
-  if( minObject!= NULL )
-  {
-    region.maxPassingSpeed = minObject->getCurrentSpeed();
-  }
-  else
-  {
-    region.maxPassingSpeed = veh->getLane()->getMaxPassingSpeed();
-  }
-}
-****Unused Function END****/
-
 
 } // namespace traffic_manager
 } // namespace carla