
/// This file contains various constants used in traffic manager
/// arranged into sensible namespaces for re-usability across
/// different files.

#pragma once

#include <limits>
#include <stdint.h>

#define SQUARE(a) ((a) * (a))
#define RATE(MaxY, MinY, DiffX) (((MaxY) - (MinY)) / (DiffX))

namespace carla {
namespace traffic_manager {
namespace constants {

namespace Networking {
static const uint64_t MIN_TRY_COUNT = 20u;
static const unsigned short TM_DEFAULT_PORT = 8000u;
static const int64_t TM_TIMEOUT = 2000; // ms
} // namespace Networking

namespace VehicleRemoval {
static const float STOPPED_VELOCITY_THRESHOLD = 0.8f;
static const double BLOCKED_TIME_THRESHOLD = 90.0;
static const double DELTA_TIME_BETWEEN_DESTRUCTIONS = 10.0;
} // namespace VehicleRemoval

namespace HybridMode {
static const float HYBRID_MODE_DT = 0.05f;
static const float INV_HYBRID_DT = 1.0f / HYBRID_MODE_DT;
static const float PHYSICS_RADIUS = 50.0f;
} // namespace HybridMode

namespace SpeedThreshold {
static const float HIGHWAY_SPEED = 50.0f / 3.6f;
static const float ARBITRARY_MAX_SPEED = 100.0f / 3.6f;
static const float AFTER_JUNCTION_MIN_SPEED = 5.0f / 3.6f;
} // namespace SpeedThreshold

namespace PathBufferUpdate {
static const float MAX_START_DISTANCE = 30.0f;
static const float MINIMUM_HORIZON_LENGTH = 30.0f;
static const float MAXIMUM_HORIZON_LENGTH = 60.0f;
static const float HORIZON_RATE = RATE(MAXIMUM_HORIZON_LENGTH,
                                       MINIMUM_HORIZON_LENGTH,
                                       SpeedThreshold::ARBITRARY_MAX_SPEED);
} // namespace PathBufferUpdate

namespace WaypointSelection {
static const float TARGET_WAYPOINT_TIME_HORIZON = 1.0f;
static const float TARGET_WAYPOINT_HORIZON_LENGTH = 2.5f;
static const float JUNCTION_LOOK_AHEAD = 10.0f;
static const float SAFE_DISTANCE_AFTER_JUNCTION = 10.0f;
static const float MIN_JUNCTION_LENGTH = 5.0f;
static const float MIN_SAFE_INTERVAL_LENGTH = 0.9f * SAFE_DISTANCE_AFTER_JUNCTION;
} // namespace WaypointSelection

namespace LaneChange {
static const float MINIMUM_LANE_CHANGE_DISTANCE = 15.0f;
static const float MAXIMUM_LANE_OBSTACLE_DISTANCE = 50.0f;
static const float MAXIMUM_LANE_OBSTACLE_CURVATURE = 0.6f;
static const float INTER_LANE_CHANGE_DISTANCE = 10.0f;
} // namespace LaneChange

namespace Collision {
static const float BOUNDARY_EXTENSION_MAXIMUM = 50.0f;
static const float BOUNDARY_EXTENSION_MINIMUM = 2.0f;
static const float BOUNDARY_EXTENSION_RATE = RATE(BOUNDARY_EXTENSION_MAXIMUM,
                                                  BOUNDARY_EXTENSION_MINIMUM,
                                                  SpeedThreshold::ARBITRARY_MAX_SPEED);
static const float COS_10_DEGREES = 0.9848f;
static const float EPSILON_VELOCITY = 0.1f;
static const float LOCKING_DISTANCE_PADDING = 4.0f;
static const float MAX_COLLISION_RADIUS = 100.0f;
static const float MAX_LOCKING_EXTENSION = 10.0f;
static const float WALKER_TIME_EXTENSION = 1.5f;
static const float SQUARE_ROOT_OF_TWO = 1.414f;
static const float VERTICAL_OVERLAP_THRESHOLD = 4.0f;
} // namespace Collision

namespace FrameMemory {
static const uint64_t INITIAL_SIZE = 50u;
static const uint64_t GROWTH_STEP_SIZE = 50u;
static const float INV_GROWTH_STEP_SIZE = 1.0f / static_cast<float>(GROWTH_STEP_SIZE);
} // namespace FrameMemory

namespace Map {
static const float INFINITE_DISTANCE = std::numeric_limits<float>::max();
static const float GRID_SIZE = 4.0f;
static const float PED_GRID_SIZE = 10.0f;
static const float MAX_GEODESIC_GRID_LENGTH = 20.0f;
static const double MAP_RESOLUTION = 0.1;
static const float INV_MAP_RESOLUTION = 10.0f;
} // namespace Map

namespace TrafficLight {
static const uint64_t NO_SIGNAL_PASSTHROUGH_INTERVAL = 5u;
static const double DOUBLE_NO_SIGNAL_PASSTHROUGH_INTERVAL = 5.0;
} // namespace TrafficLight

namespace MotionPlan {
static const float RELATIVE_APPROACH_SPEED = 10.0f / 3.6f;
static const float MIN_FOLLOW_LEAD_DISTANCE = 5.0f;
static const float MAX_FOLLOW_LEAD_DISTANCE = 10.0f;
static const float FOLLOW_DISTANCE_RATE = RATE(MAX_FOLLOW_LEAD_DISTANCE,
                                               MIN_FOLLOW_LEAD_DISTANCE,
                                               SpeedThreshold::ARBITRARY_MAX_SPEED);
static const float CRITICAL_BRAKING_MARGIN = 0.25f;
static const float EPSILON_RELATIVE_SPEED = 0.001f;
static const float MAX_JUNCTION_BLOCK_DISTANCE = 0.5f * WaypointSelection::SAFE_DISTANCE_AFTER_JUNCTION;
} // namespace MotionPlan

namespace MTSCar {
static const float MAX_ACC = 10.0f;
static const float FREE_ACCELERATION_EXP = 4.0f;
static const float COMFORTABLE_DEC = 10.0f;
static const float MIN_GAP = 2.5f;
static const float RESPONSE_TIME = 0.02f;
static const float TIME_TO_CONTACT = 0.0f;
<<<<<<< HEAD
static const float MAX_OBSERVING_DISTANCE = 100.0f;
static const float GAP_ACCEPT_RATIO = 0.5f;
static const float MAX_MOVEMENT_TIME = 2.0f;
static const float PATIENCE = 0.5f;
=======
static const float MAX_OBSERVING_DISTANCE = 50.0f;
>>>>>>> 34ea63e1
}

namespace PID {
static const float MAX_THROTTLE = 0.7f;
static const float MAX_BRAKE = 1.0f;
static const float VELOCITY_INTEGRAL_MAX = 5.0f;
static const float VELOCITY_INTEGRAL_MIN = -5.0f;
static const float DT = 0.05f;
static const float INV_DT = 1.0f / DT;
} // namespace PID

namespace TrackTraffic {
static const uint64_t BUFFER_STEP_THROUGH = 10;
static const float INV_BUFFER_STEP_THROUGH = 0.1f;
} // namespace TrackTraffic


} // namespace constants
} // namespace traffic_manager
} // namespace carla<|MERGE_RESOLUTION|>--- conflicted
+++ resolved
@@ -115,18 +115,14 @@
 namespace MTSCar {
 static const float MAX_ACC = 10.0f;
 static const float FREE_ACCELERATION_EXP = 4.0f;
-static const float COMFORTABLE_DEC = 10.0f;
-static const float MIN_GAP = 2.5f;
+static const float COMFORTABLE_DEC = 2.0f;
+static const float MIN_GAP = 3.0f;
 static const float RESPONSE_TIME = 0.02f;
 static const float TIME_TO_CONTACT = 0.0f;
-<<<<<<< HEAD
-static const float MAX_OBSERVING_DISTANCE = 100.0f;
+static const float MAX_OBSERVING_DISTANCE = 50.0f;
 static const float GAP_ACCEPT_RATIO = 0.5f;
 static const float MAX_MOVEMENT_TIME = 2.0f;
 static const float PATIENCE = 0.5f;
-=======
-static const float MAX_OBSERVING_DISTANCE = 50.0f;
->>>>>>> 34ea63e1
 }
 
 namespace PID {
